{application, safetyvalve,
 [
  {description, "A safety valve for your erlang node"},
<<<<<<< HEAD
  {vsn, "0.1.1"},
=======
  {vsn, "1.0.0"},
>>>>>>> 85a16918
  {registered, [safetyvalve_sup]},
  {applications, [
                  kernel,
                  stdlib,
                  lager
                 ]},
  {mod, { safetyvalve_app, []}},
  {env, []}
 ]}.<|MERGE_RESOLUTION|>--- conflicted
+++ resolved
@@ -1,11 +1,7 @@
 {application, safetyvalve,
  [
   {description, "A safety valve for your erlang node"},
-<<<<<<< HEAD
-  {vsn, "0.1.1"},
-=======
   {vsn, "1.0.0"},
->>>>>>> 85a16918
   {registered, [safetyvalve_sup]},
   {applications, [
                   kernel,
